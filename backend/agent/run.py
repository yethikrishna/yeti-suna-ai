import os
import json
import re
from uuid import uuid4
from typing import Optional

# 导入代理工具
from agent.tools.message_tool import MessageTool  # 消息工具，用于代理发送消息
from agent.tools.sb_deploy_tool import SandboxDeployTool  # 沙盒部署工具
from agent.tools.sb_expose_tool import SandboxExposeTool  # 沙盒端口暴露工具
from agent.tools.web_search_tool import WebSearchTool  # 网络搜索工具
from dotenv import load_dotenv  # 环境变量加载
from utils.config import config  # 配置管理

<<<<<<< HEAD
from agentpress.thread_manager import ThreadManager  # 线程管理器
from agentpress.response_processor import ProcessorConfig  # 响应处理器配置
from agent.tools.sb_shell_tool import SandboxShellTool  # 沙盒Shell工具
from agent.tools.sb_files_tool import SandboxFilesTool  # 沙盒文件工具
from agent.tools.sb_browser_tool import SandboxBrowserTool  # 沙盒浏览器工具
from agent.tools.data_providers_tool import DataProvidersTool  # 数据提供者工具
from agent.prompt import get_system_prompt  # 获取系统提示
from utils import logger  # 日志工具
from utils.auth_utils import get_account_id_from_thread  # 从线程获取账户ID
from services.billing import check_billing_status  # 检查账单状态
=======
from agentpress.thread_manager import ThreadManager
from agentpress.response_processor import ProcessorConfig
from agent.tools.sb_shell_tool import SandboxShellTool
from agent.tools.sb_files_tool import SandboxFilesTool
from agent.tools.sb_browser_tool import SandboxBrowserTool
from agent.tools.data_providers_tool import DataProvidersTool
from agent.prompt import get_system_prompt
from utils import logger
from utils.auth_utils import get_account_id_from_thread
from services.billing import check_billing_status
from agent.tools.sb_vision_tool import SandboxVisionTool
>>>>>>> ac493bcc

# 加载环境变量
load_dotenv()

async def run_agent(
    thread_id: str,  # 对话线程ID
    project_id: str,  # 项目ID
    stream: bool,  # 是否使用流式响应
    thread_manager: Optional[ThreadManager] = None,  # 线程管理器实例
    native_max_auto_continues: int = 25,  # 最大自动继续次数
    max_iterations: int = 150,  # 最大迭代次数
    model_name: str = "openrouter/google/gemini-2.0-flash-exp:free",  # 使用的LLM模型
    enable_thinking: Optional[bool] = False,  # 是否启用思考模式
    reasoning_effort: Optional[str] = 'low',  # 推理努力程度
    enable_context_manager: bool = True  # 是否启用上下文管理器
):
    """运行开发代理，使用指定的配置。"""
    
    # 初始化线程管理器
    thread_manager = ThreadManager()

    # 获取数据库客户端
    client = await thread_manager.db.client

    # 从线程获取账户ID，用于账单检查
    account_id = await get_account_id_from_thread(client, thread_id)
    if not account_id:
        raise ValueError("无法确定线程的账户ID")

    # 从项目获取沙盒信息
    project = await client.table('projects').select('*').eq('project_id', project_id).execute()
    if not project.data or len(project.data) == 0:
        raise ValueError(f"找不到项目 {project_id}")
    
    project_data = project.data[0]
    sandbox_info = project_data.get('sandbox', {})
    if not sandbox_info.get('id'):
        raise ValueError(f"项目 {project_id} 没有找到沙盒")
    
<<<<<<< HEAD
    # 使用project_id初始化工具，而不是沙盒对象
    # 这确保每个工具独立验证它是否在正确的项目上操作
    thread_manager.add_tool(SandboxShellTool, project_id=project_id, thread_manager=thread_manager)  # 添加沙盒Shell工具
    thread_manager.add_tool(SandboxFilesTool, project_id=project_id, thread_manager=thread_manager)  # 添加沙盒文件工具
    thread_manager.add_tool(SandboxBrowserTool, project_id=project_id, thread_id=thread_id, thread_manager=thread_manager)  # 添加沙盒浏览器工具
    thread_manager.add_tool(SandboxDeployTool, project_id=project_id, thread_manager=thread_manager)  # 添加沙盒部署工具
    thread_manager.add_tool(SandboxExposeTool, project_id=project_id, thread_manager=thread_manager)  # 添加沙盒端口暴露工具
    thread_manager.add_tool(MessageTool)  # 添加消息工具，通过提示实现，无需作为工具调用
 
    thread_manager.add_tool(WebSearchTool)  # 添加网络搜索工具
=======
    # Initialize tools with project_id instead of sandbox object
    # This ensures each tool independently verifies it's operating on the correct project
    thread_manager.add_tool(SandboxShellTool, project_id=project_id, thread_manager=thread_manager)
    thread_manager.add_tool(SandboxFilesTool, project_id=project_id, thread_manager=thread_manager)
    thread_manager.add_tool(SandboxBrowserTool, project_id=project_id, thread_id=thread_id, thread_manager=thread_manager)
    thread_manager.add_tool(SandboxDeployTool, project_id=project_id, thread_manager=thread_manager)
    thread_manager.add_tool(SandboxExposeTool, project_id=project_id, thread_manager=thread_manager)
    thread_manager.add_tool(MessageTool) # we are just doing this via prompt as there is no need to call it as a tool
    thread_manager.add_tool(WebSearchTool)
    thread_manager.add_tool(SandboxVisionTool, project_id=project_id, thread_id=thread_id, thread_manager=thread_manager)
>>>>>>> ac493bcc
        
    # 如果有RapidAPI密钥，添加数据提供者工具
    if config.RAPID_API_KEY:
        thread_manager.add_tool(DataProvidersTool)

    # 设置系统消息，包含系统提示
    system_message = { "role": "system", "content": get_system_prompt() }

    # 初始化迭代计数和执行控制
    iteration_count = 0
    continue_execution = True
    
    while continue_execution and iteration_count < max_iterations:
        iteration_count += 1
        # logger.debug(f"Running iteration {iteration_count}...")

        # Billing check on each iteration - still needed within the iterations
        can_run, message, subscription = await check_billing_status(client, account_id)
        if not can_run:
            error_msg = f"Billing limit reached: {message}"
            # Yield a special message to indicate billing limit reached
            yield {
                "type": "status",
                "status": "stopped",
                "message": error_msg
            }
            break
        # Check if last message is from assistant using direct Supabase query
        latest_message = await client.table('messages').select('*').eq('thread_id', thread_id).in_('type', ['assistant', 'tool', 'user']).order('created_at', desc=True).limit(1).execute()  
        if latest_message.data and len(latest_message.data) > 0:
            message_type = latest_message.data[0].get('type')
            if message_type == 'assistant':
                print(f"Last message was from assistant, stopping execution")
                continue_execution = False
                break
            
        # ---- Temporary Message Handling (Browser State & Image Context) ----
        temporary_message = None
        temp_message_content_list = [] # List to hold text/image blocks

        # Get the latest browser_state message
        latest_browser_state_msg = await client.table('messages').select('*').eq('thread_id', thread_id).eq('type', 'browser_state').order('created_at', desc=True).limit(1).execute()
        if latest_browser_state_msg.data and len(latest_browser_state_msg.data) > 0:
            try:
                browser_content = json.loads(latest_browser_state_msg.data[0]["content"])
                screenshot_base64 = browser_content.get("screenshot_base64")
                # Create a copy of the browser state without screenshot
                browser_state_text = browser_content.copy()
                browser_state_text.pop('screenshot_base64', None)
                browser_state_text.pop('screenshot_url', None)
                browser_state_text.pop('screenshot_url_base64', None)

                if browser_state_text:
                    temp_message_content_list.append({
                        "type": "text",
                        "text": f"The following is the current state of the browser:\n{json.dumps(browser_state_text, indent=2)}"
                    })
                if screenshot_base64:
                    temp_message_content_list.append({
                        "type": "image_url",
                        "image_url": {
                            "url": f"data:image/jpeg;base64,{screenshot_base64}",
                        }
                    })
                else:
                    logger.warning("Browser state found but no screenshot base64 data.")
                
                await client.table('messages').delete().eq('message_id', latest_browser_state_msg.data[0]["message_id"]).execute()
            except Exception as e:
                logger.error(f"Error parsing browser state: {e}")

        # Get the latest image_context message (NEW)
        latest_image_context_msg = await client.table('messages').select('*').eq('thread_id', thread_id).eq('type', 'image_context').order('created_at', desc=True).limit(1).execute()
        if latest_image_context_msg.data and len(latest_image_context_msg.data) > 0:
            try:
                image_context_content = json.loads(latest_image_context_msg.data[0]["content"])
                base64_image = image_context_content.get("base64")
                mime_type = image_context_content.get("mime_type")
                file_path = image_context_content.get("file_path", "unknown file")

                if base64_image and mime_type:
                    temp_message_content_list.append({
                        "type": "text",
                        "text": f"Here is the image you requested to see: '{file_path}'"
                    })
                    temp_message_content_list.append({
                        "type": "image_url",
                        "image_url": {
                            "url": f"data:{mime_type};base64,{base64_image}",
                        }
                    })
                else:
                    logger.warning(f"Image context found for '{file_path}' but missing base64 or mime_type.")
                
                await client.table('messages').delete().eq('message_id', latest_image_context_msg.data[0]["message_id"]).execute()
            except Exception as e:
                logger.error(f"Error parsing image context: {e}")

        # If we have any content, construct the temporary_message
        if temp_message_content_list:
            temporary_message = {"role": "user", "content": temp_message_content_list}
            # logger.debug(f"Constructed temporary message with {len(temp_message_content_list)} content blocks.")
        # ---- End Temporary Message Handling ----

        max_tokens = 64000 if "sonnet" in model_name.lower() else None

        response = await thread_manager.run_thread(
            thread_id=thread_id,
            system_prompt=system_message,
            stream=stream,
            llm_model=model_name,
            llm_temperature=0,
            llm_max_tokens=max_tokens,
            tool_choice="auto",
            max_xml_tool_calls=1,
            temporary_message=temporary_message,
            processor_config=ProcessorConfig(
                xml_tool_calling=True,
                native_tool_calling=False,
                execute_tools=True,
                execute_on_stream=True,
                tool_execution_strategy="parallel",
                xml_adding_strategy="user_message"
            ),
            native_max_auto_continues=native_max_auto_continues,
            include_xml_examples=True,
            enable_thinking=enable_thinking,
            reasoning_effort=reasoning_effort,
            enable_context_manager=enable_context_manager
        )
            
        if isinstance(response, dict) and "status" in response and response["status"] == "error":
            yield response 
            break
            
        # Track if we see ask, complete, or web-browser-takeover tool calls
        last_tool_call = None
        
        async for chunk in response:
            # print(f"CHUNK: {chunk}") # Uncomment for detailed chunk logging

            # Check for XML versions like <ask>, <complete>, or <web-browser-takeover> in assistant content chunks
            if chunk.get('type') == 'assistant' and 'content' in chunk:
                try:
                    # The content field might be a JSON string or object
                    content = chunk.get('content', '{}')
                    if isinstance(content, str):
                        assistant_content_json = json.loads(content)
                    else:
                        assistant_content_json = content
                        
                    # The actual text content is nested within
                    assistant_text = assistant_content_json.get('content', '')
                    if isinstance(assistant_text, str): # Ensure it's a string
                         # Check for the closing tags as they signal the end of the tool usage
                        if '</ask>' in assistant_text or '</complete>' in assistant_text or '</web-browser-takeover>' in assistant_text:
                           if '</ask>' in assistant_text:
                               xml_tool = 'ask'
                           elif '</complete>' in assistant_text:
                               xml_tool = 'complete'
                           elif '</web-browser-takeover>' in assistant_text:
                               xml_tool = 'web-browser-takeover'
                           
                           last_tool_call = xml_tool
                           print(f"Agent used XML tool: {xml_tool}")
                except json.JSONDecodeError:
                    # Handle cases where content might not be valid JSON
                    print(f"Warning: Could not parse assistant content JSON: {chunk.get('content')}")
                except Exception as e:
                    print(f"Error processing assistant chunk: {e}")
                    
            yield chunk
        
        # Check if we should stop based on the last tool call
        if last_tool_call in ['ask', 'complete', 'web-browser-takeover']:
            print(f"Agent decided to stop with tool: {last_tool_call}")
            continue_execution = False


# # TESTING

# async def test_agent():
#     """Test function to run the agent with a sample query"""
#     from agentpress.thread_manager import ThreadManager
#     from services.supabase import DBConnection
    
#     # Initialize ThreadManager
#     thread_manager = ThreadManager()
    
#     # Create a test thread directly with Postgres function
#     client = await DBConnection().client
    
#     try:
#         # Get user's personal account
#         account_result = await client.rpc('get_personal_account').execute()
        
#         # if not account_result.data:
#         #     print("Error: No personal account found")
#         #     return
            
#         account_id = "a5fe9cb6-4812-407e-a61c-fe95b7320c59"
        
#         if not account_id:
#             print("Error: Could not get account ID")
#             return
        
#         # Find or create a test project in the user's account
#         project_result = await client.table('projects').select('*').eq('name', 'test11').eq('account_id', account_id).execute()
        
#         if project_result.data and len(project_result.data) > 0:
#             # Use existing test project
#             project_id = project_result.data[0]['project_id']
#             print(f"\n🔄 Using existing test project: {project_id}")
#         else:
#             # Create new test project if none exists
#             project_result = await client.table('projects').insert({
#                 "name": "test11", 
#                 "account_id": account_id
#             }).execute()
#             project_id = project_result.data[0]['project_id']
#             print(f"\n✨ Created new test project: {project_id}")
        
#         # Create a thread for this project
#         thread_result = await client.table('threads').insert({
#             'project_id': project_id,
#             'account_id': account_id
#         }).execute()
#         thread_data = thread_result.data[0] if thread_result.data else None
        
#         if not thread_data:
#             print("Error: No thread data returned")
#             return
            
#         thread_id = thread_data['thread_id']
#     except Exception as e:
#         print(f"Error setting up thread: {str(e)}")
#         return
        
#     print(f"\n🤖 Agent Thread Created: {thread_id}\n")
    
#     # Interactive message input loop
#     while True:
#         # Get user input
#         user_message = input("\n💬 Enter your message (or 'exit' to quit): ")
#         if user_message.lower() == 'exit':
#             break
        
#         if not user_message.strip():
#             print("\n🔄 Running agent...\n")
#             await process_agent_response(thread_id, project_id, thread_manager)
#             continue
            
#         # Add the user message to the thread
#         await thread_manager.add_message(
#             thread_id=thread_id,
#             type="user",
#             content={
#                 "role": "user",
#                 "content": user_message
#             },
#             is_llm_message=True
#         )
        
#         print("\n🔄 Running agent...\n")
#         await process_agent_response(thread_id, project_id, thread_manager)
    
#     print("\n👋 Test completed. Goodbye!")

# async def process_agent_response(
#     thread_id: str,
#     project_id: str,
#     thread_manager: ThreadManager,
#     stream: bool = True,
#     model_name: str = "anthropic/claude-3-7-sonnet-latest",
#     enable_thinking: Optional[bool] = False,
#     reasoning_effort: Optional[str] = 'low',
#     enable_context_manager: bool = True
# ):
#     """Process the streaming response from the agent."""
#     chunk_counter = 0
#     current_response = ""
#     tool_usage_counter = 0 # Renamed from tool_call_counter as we track usage via status
    
#     # Create a test sandbox for processing with a unique test prefix to avoid conflicts with production sandboxes
#     sandbox_pass = str(uuid4())
#     sandbox = create_sandbox(sandbox_pass)
    
#     # Store the original ID so we can refer to it
#     original_sandbox_id = sandbox.id
    
#     # Generate a clear test identifier
#     test_prefix = f"test_{uuid4().hex[:8]}_"
#     logger.info(f"Created test sandbox with ID {original_sandbox_id} and test prefix {test_prefix}")
    
#     # Log the sandbox URL for debugging
#     print(f"\033[91mTest sandbox created: {str(sandbox.get_preview_link(6080))}/vnc_lite.html?password={sandbox_pass}\033[0m")
    
#     async for chunk in run_agent(
#         thread_id=thread_id,
#         project_id=project_id,
#         sandbox=sandbox,
#         stream=stream,
#         thread_manager=thread_manager,
#         native_max_auto_continues=25,
#         model_name=model_name,
#         enable_thinking=enable_thinking,
#         reasoning_effort=reasoning_effort,
#         enable_context_manager=enable_context_manager
#     ):
#         chunk_counter += 1
#         # print(f"CHUNK: {chunk}") # Uncomment for debugging

#         if chunk.get('type') == 'assistant':
#             # Try parsing the content JSON
#             try:
#                 # Handle content as string or object
#                 content = chunk.get('content', '{}')
#                 if isinstance(content, str):
#                     content_json = json.loads(content)
#                 else:
#                     content_json = content
                
#                 actual_content = content_json.get('content', '')
#                 # Print the actual assistant text content as it comes
#                 if actual_content:
#                      # Check if it contains XML tool tags, if so, print the whole tag for context
#                     if '<' in actual_content and '>' in actual_content:
#                          # Avoid printing potentially huge raw content if it's not just text
#                          if len(actual_content) < 500: # Heuristic limit
#                             print(actual_content, end='', flush=True)
#                          else:
#                              # Maybe just print a summary if it's too long or contains complex XML
#                              if '</ask>' in actual_content: print("<ask>...</ask>", end='', flush=True)
#                              elif '</complete>' in actual_content: print("<complete>...</complete>", end='', flush=True)
#                              else: print("<tool_call>...</tool_call>", end='', flush=True) # Generic case
#                     else:
#                         # Regular text content
#                          print(actual_content, end='', flush=True)
#                     current_response += actual_content # Accumulate only text part
#             except json.JSONDecodeError:
#                  # If content is not JSON (e.g., just a string chunk), print directly
#                  raw_content = chunk.get('content', '')
#                  print(raw_content, end='', flush=True)
#                  current_response += raw_content
#             except Exception as e:
#                  print(f"\nError processing assistant chunk: {e}\n")

#         elif chunk.get('type') == 'tool': # Updated from 'tool_result'
#             # Add timestamp and format tool result nicely
#             tool_name = "UnknownTool" # Try to get from metadata if available
#             result_content = "No content"
            
#             # Parse metadata - handle both string and dict formats
#             metadata = chunk.get('metadata', {})
#             if isinstance(metadata, str):
#                 try:
#                     metadata = json.loads(metadata)
#                 except json.JSONDecodeError:
#                     metadata = {}
            
#             linked_assistant_msg_id = metadata.get('assistant_message_id')
#             parsing_details = metadata.get('parsing_details')
#             if parsing_details:
#                 tool_name = parsing_details.get('xml_tag_name', 'UnknownTool') # Get name from parsing details

#             try:
#                 # Content is a JSON string or object
#                 content = chunk.get('content', '{}') 
#                 if isinstance(content, str):
#                     content_json = json.loads(content)
#                 else:
#                     content_json = content
                
#                 # The actual tool result is nested inside content.content
#                 tool_result_str = content_json.get('content', '')
#                  # Extract the actual tool result string (remove outer <tool_result> tag if present)
#                 match = re.search(rf'<{tool_name}>(.*?)</{tool_name}>', tool_result_str, re.DOTALL)
#                 if match:
#                     result_content = match.group(1).strip()
#                     # Try to parse the result string itself as JSON for pretty printing
#                     try:
#                         result_obj = json.loads(result_content)
#                         result_content = json.dumps(result_obj, indent=2)
#                     except json.JSONDecodeError:
#                          # Keep as string if not JSON
#                          pass
#                 else:
#                      # Fallback if tag extraction fails
#                      result_content = tool_result_str

#             except json.JSONDecodeError:
#                 result_content = chunk.get('content', 'Error parsing tool content')
#             except Exception as e:
#                 result_content = f"Error processing tool chunk: {e}"

#             print(f"\n\n🛠️  TOOL RESULT [{tool_name}] → {result_content}")

#         elif chunk.get('type') == 'status':
#             # Log tool status changes
#             try:
#                 # Handle content as string or object
#                 status_content = chunk.get('content', '{}')
#                 if isinstance(status_content, str):
#                     status_content = json.loads(status_content)
                
#                 status_type = status_content.get('status_type')
#                 function_name = status_content.get('function_name', '')
#                 xml_tag_name = status_content.get('xml_tag_name', '') # Get XML tag if available
#                 tool_name = xml_tag_name or function_name # Prefer XML tag name

#                 if status_type == 'tool_started' and tool_name:
#                     tool_usage_counter += 1
#                     print(f"\n⏳ TOOL STARTING #{tool_usage_counter} [{tool_name}]")
#                     print("  " + "-" * 40)
#                     # Return to the current content display
#                     if current_response:
#                         print("\nContinuing response:", flush=True)
#                         print(current_response, end='', flush=True)
#                 elif status_type == 'tool_completed' and tool_name:
#                      status_emoji = "✅"
#                      print(f"\n{status_emoji} TOOL COMPLETED: {tool_name}")
#                 elif status_type == 'finish':
#                      finish_reason = status_content.get('finish_reason', '')
#                      if finish_reason:
#                          print(f"\n📌 Finished: {finish_reason}")
#                 # else: # Print other status types if needed for debugging
#                 #    print(f"\nℹ️ STATUS: {chunk.get('content')}")

#             except json.JSONDecodeError:
#                  print(f"\nWarning: Could not parse status content JSON: {chunk.get('content')}")
#             except Exception as e:
#                 print(f"\nError processing status chunk: {e}")


#         # Removed elif chunk.get('type') == 'tool_call': block
    
#     # Update final message
#     print(f"\n\n✅ Agent run completed with {tool_usage_counter} tool executions")
    
#     # Try to clean up the test sandbox if possible
#     try:
#         # Attempt to delete/archive the sandbox to clean up resources
#         # Note: Actual deletion may depend on the Daytona SDK's capabilities
#         logger.info(f"Attempting to clean up test sandbox {original_sandbox_id}")
#         # If there's a method to archive/delete the sandbox, call it here
#         # Example: daytona.archive_sandbox(sandbox.id)
#     except Exception as e:
#         logger.warning(f"Failed to clean up test sandbox {original_sandbox_id}: {str(e)}")

# if __name__ == "__main__":
#     import asyncio
    
#     # Configure any environment variables or setup needed for testing
#     load_dotenv()  # Ensure environment variables are loaded
    
#     # Run the test function
#     asyncio.run(test_agent())<|MERGE_RESOLUTION|>--- conflicted
+++ resolved
@@ -12,7 +12,6 @@
 from dotenv import load_dotenv  # 环境变量加载
 from utils.config import config  # 配置管理
 
-<<<<<<< HEAD
 from agentpress.thread_manager import ThreadManager  # 线程管理器
 from agentpress.response_processor import ProcessorConfig  # 响应处理器配置
 from agent.tools.sb_shell_tool import SandboxShellTool  # 沙盒Shell工具
@@ -23,19 +22,7 @@
 from utils import logger  # 日志工具
 from utils.auth_utils import get_account_id_from_thread  # 从线程获取账户ID
 from services.billing import check_billing_status  # 检查账单状态
-=======
-from agentpress.thread_manager import ThreadManager
-from agentpress.response_processor import ProcessorConfig
-from agent.tools.sb_shell_tool import SandboxShellTool
-from agent.tools.sb_files_tool import SandboxFilesTool
-from agent.tools.sb_browser_tool import SandboxBrowserTool
-from agent.tools.data_providers_tool import DataProvidersTool
-from agent.prompt import get_system_prompt
-from utils import logger
-from utils.auth_utils import get_account_id_from_thread
-from services.billing import check_billing_status
-from agent.tools.sb_vision_tool import SandboxVisionTool
->>>>>>> ac493bcc
+from agent.tools.sb_vision_tool import SandboxVisionTool  # 沙盒视觉工具
 
 # 加载环境变量
 load_dotenv()
@@ -75,7 +62,6 @@
     if not sandbox_info.get('id'):
         raise ValueError(f"项目 {project_id} 没有找到沙盒")
     
-<<<<<<< HEAD
     # 使用project_id初始化工具，而不是沙盒对象
     # 这确保每个工具独立验证它是否在正确的项目上操作
     thread_manager.add_tool(SandboxShellTool, project_id=project_id, thread_manager=thread_manager)  # 添加沙盒Shell工具
@@ -84,20 +70,8 @@
     thread_manager.add_tool(SandboxDeployTool, project_id=project_id, thread_manager=thread_manager)  # 添加沙盒部署工具
     thread_manager.add_tool(SandboxExposeTool, project_id=project_id, thread_manager=thread_manager)  # 添加沙盒端口暴露工具
     thread_manager.add_tool(MessageTool)  # 添加消息工具，通过提示实现，无需作为工具调用
- 
     thread_manager.add_tool(WebSearchTool)  # 添加网络搜索工具
-=======
-    # Initialize tools with project_id instead of sandbox object
-    # This ensures each tool independently verifies it's operating on the correct project
-    thread_manager.add_tool(SandboxShellTool, project_id=project_id, thread_manager=thread_manager)
-    thread_manager.add_tool(SandboxFilesTool, project_id=project_id, thread_manager=thread_manager)
-    thread_manager.add_tool(SandboxBrowserTool, project_id=project_id, thread_id=thread_id, thread_manager=thread_manager)
-    thread_manager.add_tool(SandboxDeployTool, project_id=project_id, thread_manager=thread_manager)
-    thread_manager.add_tool(SandboxExposeTool, project_id=project_id, thread_manager=thread_manager)
-    thread_manager.add_tool(MessageTool) # we are just doing this via prompt as there is no need to call it as a tool
-    thread_manager.add_tool(WebSearchTool)
-    thread_manager.add_tool(SandboxVisionTool, project_id=project_id, thread_id=thread_id, thread_manager=thread_manager)
->>>>>>> ac493bcc
+    thread_manager.add_tool(SandboxVisionTool, project_id=project_id, thread_id=thread_id, thread_manager=thread_manager)  # 添加沙盒视觉工具
         
     # 如果有RapidAPI密钥，添加数据提供者工具
     if config.RAPID_API_KEY:
