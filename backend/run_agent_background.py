--- conflicted
+++ resolved
@@ -13,11 +13,8 @@
 from services import redis
 from dramatiq.brokers.rabbitmq import RabbitmqBroker
 import os
-<<<<<<< HEAD
 import pika
-=======
 from services.langfuse import langfuse
->>>>>>> e4de538c
 
 rabbitmq_host = os.getenv('RABBITMQ_HOST', 'rabbitmq')
 rabbitmq_port = int(os.getenv('RABBITMQ_PORT', 5672))
